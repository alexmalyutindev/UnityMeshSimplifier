--- conflicted
+++ resolved
@@ -900,13 +900,8 @@
         }
         #endregion
 
-<<<<<<< HEAD
-        #region Move/Merge Vertex Attributes
+        #region Move/Merge/Interpolate Vertex Attributes
         private void MoveVertexAttributes(int dst, int src)
-=======
-        #region Move/Merge/Interpolate Vertex Attributes
-        private void MoveVertexAttributes(int i0, int i1)
->>>>>>> 49994a67
         {
             if (vertNormals != null)
             {
@@ -1183,26 +1178,11 @@
                     vertices[i0].p = p;
                     vertices[i0].q += vertices[i1].q;
 
-<<<<<<< HEAD
-                    if (pIndex == 1)
-                    {
-                        // Move vertex attributes from ia1 to ia0
-                        int ia1 = attributeIndexArr[nextEdgeIndex];
-                        MoveVertexAttributes(ia0, ia1);
-                    }
-                    else if (pIndex == 2)
-                    {
-                        // Merge vertex attributes ia0 and ia1 into ia0
-                        int ia1 = attributeIndexArr[nextEdgeIndex];
-                        MergeVertexAttributes(ia0, ia0, ia1);
-                    }
-=======
                     // Interpolate the vertex attributes
                     int ia0 = attributeIndexArr[edgeIndex];
                     int ia1 = attributeIndexArr[nextEdgeIndex];
                     int ia2 = attributeIndexArr[nextNextEdgeIndex];
                     InterpolateVertexAttributes(ia0, ia1, ia2, ref barycentricCoord);
->>>>>>> 49994a67
 
                     if (vertices[i0].seam)
                     {
